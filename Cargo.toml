[package]
name = "zcash_script"
version = "0.2.0"
authors = ["Tamas Blummer <tamas.blummer@gmail.com>", "Zcash Foundation <zebra@zfnd.org>"]
license = "Apache-2.0"
readme = "README.md"
build = "build.rs"
edition = "2021"
description = "ffi bindings to zcashd's zcash_script library"
documentation = "https://docs.rs/zcash_script"
repository = "https://github.com/ZcashFoundation/zcash_script"
include = [
    "Cargo.toml",
    "/LICENSE",
    "/README.md",
    "build.rs",
    "src/*.rs",
    "src/*/*.rs",
    "/depend/check_uint128_t.c",
    "/depend/zcash/src/amount.cpp",
    "/depend/zcash/src/amount.h",
    "/depend/zcash/src/compat/byteswap.h",
    "/depend/zcash/src/compat/endian.h",
    "/depend/zcash/src/consensus/consensus.h",
    "/depend/zcash/src/crypto/common.h",
    "/depend/zcash/src/crypto/ripemd160.cpp",
    "/depend/zcash/src/crypto/ripemd160.h",
    "/depend/zcash/src/crypto/sha1.cpp",
    "/depend/zcash/src/crypto/sha1.h",
    "/depend/zcash/src/crypto/sha256.cpp",
    "/depend/zcash/src/crypto/sha256.h",
    "/depend/zcash/src/hash.h",
    "/depend/zcash/src/key_constants.h",
    "/depend/zcash/src/prevector.h",
    "/depend/zcash/src/primitives/transaction.h",
    "/depend/zcash/src/pubkey.cpp",
    "/depend/zcash/src/pubkey.h",
    "/depend/zcash/src/script/interpreter.cpp",
    "/depend/zcash/src/script/interpreter.h",
    "/depend/zcash/src/script/script_error.cpp",
    "/depend/zcash/src/script/script_error.h",
    "/depend/zcash/src/script/script.cpp",
    "/depend/zcash/src/script/script.h",
    "/depend/zcash/src/script/zcash_script.cpp",
    "/depend/zcash/src/script/zcash_script.h",
    "/depend/zcash/src/secp256k1/",
    "/depend/zcash/src/serialize.h",
    "/depend/zcash/src/tinyformat.h",
    "/depend/zcash/src/uint256.cpp",
    "/depend/zcash/src/uint256.h",
    "/depend/zcash/src/util/strencodings.cpp",
    "/depend/zcash/src/util/strencodings.h",
    "/depend/zcash/src/version.h",
]

[lib]
name = "zcash_script"
path = "src/lib.rs"

[features]
external-secp = []
test-dependencies = []

[dependencies]
bitflags = "2.5"
<<<<<<< HEAD
enum_primitive = "0.1"
libfuzzer-sys = "0.4"
log = "0.4"
proptest = "0.9"
ripemd = "0.1"
secp256k1 = "0.29"
sha-1 = "0.10"
sha2 = "0.10"
=======
zcash_primitives = "0.17"
>>>>>>> a429b3f8

[build-dependencies]
# The `bindgen` dependency should automatically upgrade to match the version used by zebra-state's `rocksdb` dependency in:
# https://github.com/ZcashFoundation/zebra/blob/main/zebra-state/Cargo.toml
#
# Treat minor versions with a zero major version as compatible (cargo doesn't by default).
bindgen = ">= 0.64.0"

# These dependencies are shared with a lot of other Zebra dependencies,
# so they are configured to automatically upgrade to match Zebra.
# But we try to use the latest versions here, to catch any bugs in `zcash_script`'s CI.
cc = { version = "1.0.94", features = ["parallel"] }

[dev-dependencies]
# These dependencies are shared with a lot of other Zebra dependencies.
# (See above.)
#
# Treat minor versions with a zero major version as compatible (cargo doesn't by default).
hex = ">= 0.4.3"
lazy_static = "1.4.0"

[[package.metadata.release.pre-release-replacements]]
file = "CHANGELOG.md"
search = "Unreleased"
replace="{{version}}"

[[package.metadata.release.pre-release-replacements]]
file = "src/lib.rs"
search = "#!\\[doc\\(html_root_url.*"
replace = "#![doc(html_root_url = \"https://docs.rs/{{crate_name}}/{{version}}\")]"
exactly = 1

[[package.metadata.release.pre-release-replacements]]
file = "CHANGELOG.md"
search = "\\.\\.\\.HEAD"
replace="...{{tag_name}}"
exactly = 1

[[package.metadata.release.pre-release-replacements]]
file = "CHANGELOG.md"
search = "ReleaseDate"
replace="{{date}}"
exactly=1

[[package.metadata.release.pre-release-replacements]]
file="CHANGELOG.md"
search="<!-- next-header -->"
replace="<!-- next-header -->\n\n## [Unreleased] - ReleaseDate"
exactly=1

[[package.metadata.release.pre-release-replacements]]
file="CHANGELOG.md"
search="<!-- next-url -->"
replace="<!-- next-url -->\n[Unreleased]: https://github.com/ZcashFoundation/{{crate_name}}/compare/{{tag_name}}...HEAD"
exactly=1<|MERGE_RESOLUTION|>--- conflicted
+++ resolved
@@ -63,7 +63,6 @@
 
 [dependencies]
 bitflags = "2.5"
-<<<<<<< HEAD
 enum_primitive = "0.1"
 libfuzzer-sys = "0.4"
 log = "0.4"
@@ -72,9 +71,7 @@
 secp256k1 = "0.29"
 sha-1 = "0.10"
 sha2 = "0.10"
-=======
 zcash_primitives = "0.17"
->>>>>>> a429b3f8
 
 [build-dependencies]
 # The `bindgen` dependency should automatically upgrade to match the version used by zebra-state's `rocksdb` dependency in:
