use std::num::TryFromIntError;

use zcash_primitives::transaction::TxVersion;

use super::interpreter::*;
use super::script::*;
use super::script_error::*;

/// This maps to `zcash_script_error_t`, but most of those cases aren’t used any more. This only
/// replicates the still-used cases, and then an `Unknown` bucket for anything else that might
/// happen.
#[derive(Copy, Clone, Debug, PartialEq, Eq)]
pub enum Error {
    /// Any failure that results in the script being invalid.
<<<<<<< HEAD
    ///
    /// __NB__: This is in `Option` because this type is used by both the C++ and Rust
    ///         implementations, but the C++ impl doesn’t yet expose the original error.
    Ok(Option<ScriptError>) = 0,
=======
    Ok,
>>>>>>> a429b3f8
    /// An exception was caught.
    VerifyScript,
    /// The script size can’t fit in a `u32`, as required by the C++ code.
    InvalidScriptSize(TryFromIntError),
    /// Some other failure value recovered from C++.
    ///
    /// __NB__: Linux uses `u32` for the underlying C++ enum while Windows uses `i32`, so `i64` can
    ///         hold either.
    Unknown(i64),
}

<<<<<<< HEAD
=======
/// All signature hashes are 32 bytes, since they are either:
/// - a SHA-256 output (for v1 or v2 transactions).
/// - a BLAKE2b-256 output (for v3 and above transactions).
pub const SIGHASH_SIZE: usize = 32;

/// A function which is called to obtain the sighash.
///    - script_code: the scriptCode being validated. Note that this not always
///      matches script_sig, i.e. for P2SH.
///    - hash_type: the hash type being used.
///
/// The `extern "C"` function that calls this doesn’t give much opportunity for rich failure
/// reporting, but returning `None` indicates _some_ failure to produce the desired hash.
///
/// TODO: Can we get the “32” from somewhere rather than hardcoding it?
pub type SighashCalculator<'a> = &'a dyn Fn(&[u8], HashType) -> Option<[u8; SIGHASH_SIZE]>;

>>>>>>> a429b3f8
/// The external API of zcash_script. This is defined to make it possible to compare the C++ and
/// Rust implementations.
pub trait ZcashScript {
    /// Returns `Ok(())` if the a transparent input correctly spends the matching output
    ///  under the additional constraints specified by `flags`. This function
    ///  receives only the required information to validate the spend and not
    ///  the transaction itself. In particular, the sighash for the spend
    ///  is obtained using a callback function.
    ///
    ///  - sighash: a callback function which is called to obtain the sighash.
    ///  - n_lock_time: the lock time of the transaction being validated.
    ///  - is_final: a boolean indicating whether the input being validated is final
    ///    (i.e. its sequence number is 0xFFFFFFFF).
    ///  - script_pub_key: the scriptPubKey of the output being spent.
    ///  - script_sig: the scriptSig of the input being validated.
    ///  - flags: the script verification flags to use.
    ///
    ///  Note that script verification failure is indicated by `Err(Error::Ok)`.
    fn verify_callback(
        sighash_callback: SighashCalculator,
        lock_time: i64,
        is_final: bool,
        script_pub_key: &[u8],
        script_sig: &[u8],
        flags: VerificationFlags,
        tx_version: TxVersion,
    ) -> Result<(), Error>;

    /// Returns the number of transparent signature operations in the input or
    /// output script pointed to by script.
    fn legacy_sigop_count_script(script: &[u8]) -> Result<u32, Error>;
}

/// A tag to indicate that the Rust implementation of zcash_script should be used.
pub enum RustInterpreter {}

impl ZcashScript for RustInterpreter {
    /// Returns the number of transparent signature operations in the
    /// transparent inputs and outputs of this transaction.
    fn legacy_sigop_count_script(script: &[u8]) -> Result<u32, Error> {
        let cscript = Script(script);
        Ok(cscript.get_sig_op_count(false))
    }

    fn verify_callback(
        sighash: SighashCalculator,
        lock_time: i64,
        is_final: bool,
        script_pub_key: &[u8],
        script_sig: &[u8],
        flags: VerificationFlags,
    ) -> Result<(), Error> {
        let lock_time_num = ScriptNum(lock_time);
        verify_script(
            &Script(script_sig),
            &Script(script_pub_key),
            flags,
            &CallbackTransactionSignatureChecker {
                sighash,
                lock_time: &lock_time_num,
                is_final,
            },
        )
        .map_err(|e| Error::Ok(Some(e)))
    }
}<|MERGE_RESOLUTION|>--- conflicted
+++ resolved
@@ -12,14 +12,10 @@
 #[derive(Copy, Clone, Debug, PartialEq, Eq)]
 pub enum Error {
     /// Any failure that results in the script being invalid.
-<<<<<<< HEAD
     ///
     /// __NB__: This is in `Option` because this type is used by both the C++ and Rust
     ///         implementations, but the C++ impl doesn’t yet expose the original error.
-    Ok(Option<ScriptError>) = 0,
-=======
-    Ok,
->>>>>>> a429b3f8
+    Ok(Option<ScriptError>),
     /// An exception was caught.
     VerifyScript,
     /// The script size can’t fit in a `u32`, as required by the C++ code.
@@ -31,25 +27,6 @@
     Unknown(i64),
 }
 
-<<<<<<< HEAD
-=======
-/// All signature hashes are 32 bytes, since they are either:
-/// - a SHA-256 output (for v1 or v2 transactions).
-/// - a BLAKE2b-256 output (for v3 and above transactions).
-pub const SIGHASH_SIZE: usize = 32;
-
-/// A function which is called to obtain the sighash.
-///    - script_code: the scriptCode being validated. Note that this not always
-///      matches script_sig, i.e. for P2SH.
-///    - hash_type: the hash type being used.
-///
-/// The `extern "C"` function that calls this doesn’t give much opportunity for rich failure
-/// reporting, but returning `None` indicates _some_ failure to produce the desired hash.
-///
-/// TODO: Can we get the “32” from somewhere rather than hardcoding it?
-pub type SighashCalculator<'a> = &'a dyn Fn(&[u8], HashType) -> Option<[u8; SIGHASH_SIZE]>;
-
->>>>>>> a429b3f8
 /// The external API of zcash_script. This is defined to make it possible to compare the C++ and
 /// Rust implementations.
 pub trait ZcashScript {
@@ -101,6 +78,7 @@
         script_pub_key: &[u8],
         script_sig: &[u8],
         flags: VerificationFlags,
+        tx_version: TxVersion,
     ) -> Result<(), Error> {
         let lock_time_num = ScriptNum(lock_time);
         verify_script(
@@ -111,6 +89,7 @@
                 sighash,
                 lock_time: &lock_time_num,
                 is_final,
+                tx_version,
             },
         )
         .map_err(|e| Error::Ok(Some(e)))
